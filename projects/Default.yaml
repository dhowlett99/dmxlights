--- conflicted
+++ resolved
@@ -1854,7 +1854,6 @@
       number: 2
       value: "192"
       selectedvalue: ""
-<<<<<<< HEAD
     - name: Forward Medium
       label: Forward Medium
       number: 3
@@ -1864,17 +1863,6 @@
       label: Forward Fast
       number: 4
       value: "255"
-=======
-    - name: Forward Slow
-      label: Forward Slow
-      number: 2
-      value: "192"
-      selectedvalue: ""
-    - name: Forward Slow
-      label: Forward Slow
-      number: 2
-      value: "192"
->>>>>>> d8abb92b
       selectedvalue: ""
     - name: Reverse Slow
       label: Reverse Slow
