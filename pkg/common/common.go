--- conflicted
+++ resolved
@@ -68,7 +68,6 @@
 
 // Command tells sequences what to do.
 type Command struct {
-<<<<<<< HEAD
 	Action int
 	Args   []Arg
 }
@@ -121,83 +120,7 @@
 const ClearSequenceColor = 45
 const Static = 46
 const MasterBrightness = 47
-=======
-	UpdateMode              bool
-	Mode                    string
-	MasterBrightness        bool
-	Master                  int
-	Static                  bool
-	UpdateStatic            bool
-	UpdateStaticColor       bool
-	UpdateSequenceColor     bool
-	ClearSequenceColor      bool
-	StaticLampFlash         bool
-	SelectedColor           int
-	PlayStaticOnce          bool
-	PlaySwitchOnce          bool
-	SetEditColors           bool
-	EditColors              bool
-	StaticColor             Color
-	StaticLamp              int
-	UnHide                  bool
-	Hide                    bool
-	Name                    string
-	Number                  int
-	Start                   bool
-	Stop                    bool
-	ReadConfig              bool
-	LoadConfig              bool
-	UpdateSpeed             bool
-	Speed                   int
-	UpdatePatten            bool
-	SelectPatten            bool
-	SelectedPatten          int
-	Patten                  Patten
-	IncreaseFade            bool
-	DecreaseFade            bool
-	FadeTime                time.Duration
-	FadeSpeed               int
-	UpdateSize              bool
-	Size                    int
-	UpdateScannerSize       bool
-	ScannerSize             int
-	X                       int
-	Y                       int
-	Blackout                bool
-	Normal                  bool
-	SoftFadeOn              bool
-	SoftFadeOff             bool
-	UpdateColor             bool
-	Color                   int
-	UpdateFunctionMode      bool
-	FunctionMode            bool
-	UpdateFunctions         bool
-	Functions               []Function
-	GetUpdatedSequence      bool
-	UpdateSwitch            bool
-	SwitchNumber            int
-	SwitchPosition          int
-	UpdateSwitchPositions   bool
-	Inverted                bool
-	UpdateGobo              bool
-	SelectedGobo            int
-	UpdateFlood             bool
-	Flood                   bool
-	UpdateAutoColor         bool
-	AutoColor               bool
-	UpdateAutoPatten        bool
-	AutoPatten              bool
-	ToggleFixtureState      bool
-	FixtureNumber           int
-	FixtureState            bool
-	SequenceNumber          int
-	UpdateShift             bool
-	Shift                   int
-	UpdateScannerColor      bool
-	UpdateNumberCoordinates bool
-	NumberCoordinates       int
-}
->>>>>>> 455b80c0
+
 
 type Gobo struct {
 	Name    string
