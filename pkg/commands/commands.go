--- conflicted
+++ resolved
@@ -70,13 +70,8 @@
 		if debug {
 			fmt.Printf("%d: Command Update Patten to %s\n", mySequenceNumber, command.Args[PATTEN_NAME].Value)
 		}
-<<<<<<< HEAD
 		sequence.Patten.Name = command.Args[PATTEN_NAME].Value.(string)
-=======
-		sequence.UpdatePatten = command.UpdatePatten
-		sequence.ChangePatten = false
-		sequence.Patten.Name = command.Patten.Name
->>>>>>> 455b80c0
+
 		return sequence
 
 	case common.SelectPatten:
@@ -409,19 +404,17 @@
 			}
 		}
 		return sequence
-<<<<<<< HEAD
-=======
-	}
-
-	if command.UpdateNumberCoordinates {
-		if debug {
-			fmt.Printf("%d: Command Update Number Coordinates to  %d\n", mySequenceNumber, command.NumberCoordinates)
+
+	case command.UpdateNumberCoordinates {
+    const NUMBER_COORDINATES = 0
+		if debug {
+			fmt.Printf("%d: Command Update Number Coordinates to  %d\n", mySequenceNumber, command.Args[NUMBER_COORDINATES].Value)
 		}
 		sequence.NumberCoordinates = command.NumberCoordinates
 
 		return sequence
 	}
->>>>>>> 455b80c0
+
 
 	// If we are being asekd to load a config, use the new sequence.
 	case common.LoadConfig:
