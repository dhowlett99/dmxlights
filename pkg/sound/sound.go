--- conflicted
+++ resolved
@@ -44,11 +44,7 @@
 
 		defer stream.Close()
 
-<<<<<<< HEAD
-		numSamples := 50
-=======
 		numSamples := 10
->>>>>>> 455b80c0
 
 		// Start the thread that reports the gain.
 		go gainChecker()
